--- conflicted
+++ resolved
@@ -101,17 +101,7 @@
 	// 2. Sort grouped configs by their reported order
 	for _, groupedDefs := range configsByGroup {
 		slices.SortFunc(groupedDefs, func(a, b model.ConfigDefinition) int {
-<<<<<<< HEAD
-			if a.Definition.Order < b.Definition.Order {
-				return -1
-			} else if a.Definition.Order > b.Definition.Order {
-				return 1
-			} else {
-				return 0
-			}
-=======
 			return a.Definition.Order - b.Definition.Order
->>>>>>> 3a0561ea
 		})
 	}
 
@@ -136,19 +126,7 @@
 	}
 	groupNames := maps.Keys(importanceScoreByGroupName)
 	// Sort by groupname asc
-<<<<<<< HEAD
-	slices.SortFunc(groupNames, func(a, b string) int {
-		if a < b {
-			return -1
-		} else if a > b {
-			return 1
-		} else {
-			return 0
-		}
-	})
-=======
 	slices.Sort(groupNames)
->>>>>>> 3a0561ea
 	// Sort by number of required props
 	sort.SliceStable(groupNames, func(a, b int) bool {
 		grpNameA := groupNames[a]
