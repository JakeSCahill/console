############################################################
# Backend Build
############################################################
FROM golang:1.14-alpine as builder
RUN apk update && apk add --no-cache git ca-certificates && update-ca-certificates

WORKDIR /app

COPY ./backend/go.mod .
COPY ./backend/go.sum .
RUN go mod download

COPY ./backend .
RUN CGO_ENABLED=0 go build -o ./bin/kowl ./cmd/api
# Compiled backend binary is in '/app/bin/' named 'kowl'


############################################################
# Frontend Build
############################################################
FROM node:12-alpine as frontendBuilder

WORKDIR /app
ENV PATH /app/node_modules/.bin:$PATH

COPY ./frontend/package.json ./package.json
RUN npm install


# From: https://docs.docker.com/engine/reference/builder/#using-arg-variables
# We want to bake the envVars into the image (and react app), or abort if they're not set
# ENV values are persistet in the built image, ARG instructions are not!

# git sha of the commit
ARG KOWL_GIT_SHA
RUN test -n "$KOWL_GIT_SHA" || (echo "KOWL_GIT_SHA must be set" && false)
ENV REACT_APP_KOWL_GIT_SHA ${KOWL_GIT_SHA}

# name of the git branch
ARG KOWL_GIT_REF
RUN test -n "$KOWL_GIT_REF" || (echo "KOWL_GIT_REF must be set" && false)
ENV REACT_APP_KOWL_GIT_REF ${KOWL_GIT_REF}

# timestamp in unix seconds when the image was built
ARG KOWL_TIMESTAMP
RUN test -n "$KOWL_TIMESTAMP" || (echo "KOWL_TIMESTAMP must be set" && false)
ENV REACT_APP_KOWL_TIMESTAMP ${KOWL_TIMESTAMP}

<<<<<<< HEAD
=======
# whether the image was build in response to a push (as opposed to an intentional "release")
ARG BUILT_FROM_PUSH
ENV REACT_APP_BUILT_FROM_PUSH ${BUILT_FROM_PUSH}

>>>>>>> c9b59ff7
COPY ./frontend ./
RUN npm run build
# All the built frontend files for the SPA are now in '/app/build/'


############################################################
# Final Image
############################################################
FROM alpine:3

# Embed env vars in final image as well (so the backend can read them)
ARG KOWL_GIT_SHA
ENV KOWL_GIT_SHA ${KOWL_GIT_SHA}
ENV REACT_APP_KOWL_GIT_SHA ${KOWL_GIT_SHA}

ARG KOWL_GIT_REF
ENV KOWL_GIT_REF ${KOWL_GIT_REF}
ENV REACT_APP_KOWL_GIT_REF ${KOWL_GIT_REF}

ARG KOWL_TIMESTAMP
ENV KOWL_TIMESTAMP ${KOWL_TIMESTAMP}
ENV REACT_APP_KOWL_TIMESTAMP ${KOWL_TIMESTAMP}

WORKDIR /app
<<<<<<< HEAD

RUN echo $REACT_APP_KOWL_GIT_SHA >> sha.envVar; \
    echo $REACT_APP_KOWL_GIT_REF >> ref.envVar; \
    echo $REACT_APP_KOWL_TIMESTAMP >> time.envVar

=======

RUN echo $REACT_APP_KOWL_GIT_SHA >> sha.envVar; \
    echo $REACT_APP_KOWL_GIT_REF >> ref.envVar; \
    echo $REACT_APP_KOWL_TIMESTAMP >> time.envVar

>>>>>>> c9b59ff7
COPY --from=builder /etc/ssl/certs/ca-certificates.crt /etc/ssl/certs/
COPY --from=builder /app/bin/kowl /app/kowl

COPY --from=frontendBuilder /app/build/ /app/build

ENTRYPOINT ["./kowl"]<|MERGE_RESOLUTION|>--- conflicted
+++ resolved
@@ -46,13 +46,10 @@
 RUN test -n "$KOWL_TIMESTAMP" || (echo "KOWL_TIMESTAMP must be set" && false)
 ENV REACT_APP_KOWL_TIMESTAMP ${KOWL_TIMESTAMP}
 
-<<<<<<< HEAD
-=======
 # whether the image was build in response to a push (as opposed to an intentional "release")
 ARG BUILT_FROM_PUSH
 ENV REACT_APP_BUILT_FROM_PUSH ${BUILT_FROM_PUSH}
 
->>>>>>> c9b59ff7
 COPY ./frontend ./
 RUN npm run build
 # All the built frontend files for the SPA are now in '/app/build/'
@@ -77,19 +74,11 @@
 ENV REACT_APP_KOWL_TIMESTAMP ${KOWL_TIMESTAMP}
 
 WORKDIR /app
-<<<<<<< HEAD
 
 RUN echo $REACT_APP_KOWL_GIT_SHA >> sha.envVar; \
     echo $REACT_APP_KOWL_GIT_REF >> ref.envVar; \
     echo $REACT_APP_KOWL_TIMESTAMP >> time.envVar
 
-=======
-
-RUN echo $REACT_APP_KOWL_GIT_SHA >> sha.envVar; \
-    echo $REACT_APP_KOWL_GIT_REF >> ref.envVar; \
-    echo $REACT_APP_KOWL_TIMESTAMP >> time.envVar
-
->>>>>>> c9b59ff7
 COPY --from=builder /etc/ssl/certs/ca-certificates.crt /etc/ssl/certs/
 COPY --from=builder /app/bin/kowl /app/kowl
 
