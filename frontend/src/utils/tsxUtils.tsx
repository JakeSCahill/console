/**
 * Copyright 2022 Redpanda Data, Inc.
 *
 * Use of this software is governed by the Business Source License
 * included in the file https://github.com/redpanda-data/redpanda/blob/dev/licenses/bsl.md
 *
 * As of the Change Date specified in that file, in accordance with
 * the Business Source License, use of this software will be governed
 * by the Apache License, Version 2.0
 */

import React, { Component, CSSProperties, ReactNode, useState } from 'react';
import { toJson } from './jsonUtils';
import { DebugTimerStore, prettyMilliseconds, simpleUniqueId } from './utils';
<<<<<<< HEAD
import { Radio, Skeleton } from 'antd';
import { Box, Button as RpButton, ButtonProps as RpButtonProps, createStandaloneToast, Flex, PlacementWithLogical, Progress,
    RadioGroup, redpandaTheme, redpandaToastOptions, Text, ToastId, Tooltip } from '@redpanda-data/ui';
=======
import { Radio } from 'antd';
import { Box, Button as RpButton, ButtonProps as RpButtonProps, createStandaloneToast, Flex, PlacementWithLogical, Progress, redpandaTheme, redpandaToastOptions, Text, ToastId, Tooltip } from '@redpanda-data/ui';
>>>>>>> 8bc5ae82
import { CopyOutlined, DownloadOutlined, QuestionCircleOutlined } from '@ant-design/icons';
import { TimestampDisplayFormat } from '../state/ui';
import { observer } from 'mobx-react';
import { motion } from 'framer-motion';
import { AnimatePresence, animProps, animProps_radioOptionGroup, MotionDiv } from './animationProps';
import { SizeType } from 'antd/lib/config-provider/SizeContext';
import { makeObservable, observable } from 'mobx';
import { InfoIcon } from '@primer/octicons-react';
import colors from '../colors';
import { SkeletonText } from '@chakra-ui/react';

const defaultLocale = 'en'
const thousandsSeperator = (1234).toLocaleString(defaultLocale)[1];
// const decimalSeperator = (0.123).toLocaleString(defaultLocale)[1];

const nbsp = '\xA0'; // non breaking space

export function numberToThousandsString(n: number): JSX.Element {
    if (typeof n !== 'number') return <>{n}</>

    const parts = n.toLocaleString(defaultLocale).split(thousandsSeperator);
    const separator = nbsp;

    const result: JSX.Element[] = [];
    for (let i = 0; i < parts.length; i++) {
        const last = i == parts.length - 1;

        // Add the number block itself; React.Fragment is used explicitly to avoid missing key warning
        result.push(<React.Fragment key={i}>{parts[i]}</React.Fragment>);

        // Add a dot
        if (!last)
            result.push(<span key={i + '.'} className="noSelect nbspSeparator">{separator}</span>);
    }

    return <>{result}</>
}

@observer
export class TimestampDisplay extends Component<{ unixEpochSecond: number, format: TimestampDisplayFormat }>{
    render() {
        const { unixEpochSecond: ts, format } = this.props;
        if (format == 'relative') DebugTimerStore.Instance.useSeconds();

        switch (format) {
            case 'unixTimestamp': return new Date(ts).toUTCString();
            case 'onlyDate': return new Date(ts).toLocaleDateString();
            case 'onlyTime': return new Date(ts).toLocaleTimeString();
            case 'unixSeconds': return ts.toString();
            case 'relative': return prettyMilliseconds(Date.now() - ts, { compact: true }) + ' ago';
        }

        // format 'default' -> locale datetime
        return new Date(ts).toLocaleString();
    }
}



export const copyIcon = <svg viewBox="0 0 14 16" version="1.1" width="14" height="16" aria-hidden="true">
    <path fillRule="evenodd" d="M2 13h4v1H2v-1zm5-6H2v1h5V7zm2 3V8l-3 3 3 3v-2h5v-2H9zM4.5 9H2v1h2.5V9zM2 12h2.5v-1H2v1zm9 1h1v2c-.02.28-.11.52-.3.7-.19.18-.42.28-.7.3H1c-.55 0-1-.45-1-1V4c0-.55.45-1 1-1h3c0-1.11.89-2 2-2 1.11 0 2 .89 2 2h3c.55 0 1 .45 1 1v5h-1V6H1v9h10v-2zM2 5h8c0-.55-.45-1-1-1H8c-.55 0-1-.45-1-1s-.45-1-1-1-1 .45-1 1-.45 1-1 1H3c-.55 0-1 .45-1 1z"></path></svg>


const DefaultQuickTableOptions = {
    tableClassName: undefined as string | undefined,
    keyAlign: 'left' as 'left' | 'right' | 'center',
    valueAlign: 'left' as 'left' | 'right' | 'center',
    gapWidth: '16px' as string | number,
    gapHeight: 0 as string | number,
    keyStyle: undefined as React.CSSProperties | undefined,
    valueStyle: undefined as React.CSSProperties | undefined,
    tableStyle: undefined as React.CSSProperties | undefined,
}
type QuickTableOptions = Partial<typeof DefaultQuickTableOptions>

// [ { key: 'a', value: 'b' } ]
export function QuickTable(data: { key: any, value: any }[], options?: QuickTableOptions): JSX.Element;
// { 'key1': 'value1', 'key2': 'value2' }
export function QuickTable(data: { [key: string]: any }, options?: QuickTableOptions): JSX.Element;
// [ ['a', 'b'] ]
export function QuickTable(data: [any, any][], options?: QuickTableOptions): JSX.Element;

export function QuickTable(data: { key: any, value: any }[] | { [key: string]: any } | [any, any][], options?: QuickTableOptions): JSX.Element {
    let entries: { key: any, value: any }[];

    // plain object?
    if (typeof data === 'object' && !Array.isArray(data)) {
        // Convert to array of key value objects
        entries = [];
        for (const [k, v] of Object.entries(data))
            entries.push({ key: k, value: v });
    }
    // array of [any, any] ?
    else if (Array.isArray(data) && data.length > 0 && Array.isArray(data[0])) {
        // Convert to array of key-value objects
        entries = (data as [any, any][]).map(ar => ({ key: ar[0], value: ar[1] }));
    }
    // already correct? array of { key:any, value:any }
    else {
        // Cast to correct type directly
        entries = data as { key: any, value: any }[];
    }

    const o = Object.assign({} as QuickTableOptions, DefaultQuickTableOptions, options);

    const showVerticalGutter = (typeof o.gapHeight === 'number' && o.gapHeight > 0) || typeof o.gapHeight === 'string';
    const classNames = [o.tableClassName, 'quickTable'].joinStr(' ');

    return <table className={classNames} style={o.tableStyle}>
        <tbody>
            {entries.map((obj, i) =>
                <React.Fragment key={i}>
                    <tr>
                        <td style={{ textAlign: o.keyAlign, ...o.keyStyle }} className="keyCell">{React.isValidElement(obj.key) ? obj.key : toSafeString(obj.key)}</td>
                        <td style={{ minWidth: '0px', width: o.gapWidth, padding: '0px' }}></td>
                        <td style={{ textAlign: o.valueAlign, ...o.valueStyle }} className="valueCell">{React.isValidElement(obj.value) ? obj.value : toSafeString(obj.value)}</td>
                    </tr>

                    {showVerticalGutter && (i < entries.length - 1) &&
                        <tr>
                            <td style={{ padding: 0, paddingBottom: o.gapHeight }}></td>
                        </tr>
                    }
                </React.Fragment>
            )}
        </tbody>
    </table>
}

export function toSafeString(x: any): string {
    if (typeof x === 'undefined' || x === null) return '';
    if (typeof x === 'string') return x;
    if (typeof x === 'boolean' || typeof x === 'number') return String(x);
    return toJson(x);
}

export function ObjToKv(obj: any): { key: string, value: any }[] {
    const ar = [] as { key: string, value: any }[];
    for (const k in obj) {
        ar.push({ key: k, value: obj[k] })
    }
    return ar;
}

const style_flexColumn: CSSProperties = { display: 'flex', flexDirection: 'column' };
export const Label = (p: { text: string, textSuffix?: React.ReactNode, className?: string, style?: CSSProperties, children?: React.ReactNode, required?: boolean }) => {
    const [id] = useState(() => simpleUniqueId(p.text));

    const child: React.ReactNode = p.children ?? <React.Fragment />;

    const newChild = Object.assign({}, child) as any;
    newChild.props = {};
    Object.assign(newChild.props, (child as any).props, { id: id });

    const divStyle = p.style ? { ...p.style, ...style_flexColumn } : p.style;

    const labelClasses = ['labelText'];
    if (p.required) labelClasses.push('required');

    // <label className="label">
    //     <span className="title">{p.text}</span>
    //     {p.children}
    // </label>

    return <>
        <div className={p.className} style={divStyle}>
            <div className={labelClasses.join(' ')}>
                <label htmlFor={id}>{p.text} {p.textSuffix}</label>
            </div>
            <div>
                {newChild}
            </div>
        </div>
    </>
}

export function findPopupContainer(current: HTMLElement): HTMLElement {
    let container = current;
    while (true) {
        const p = container.parentElement;
        if (!p) return container;

        if (p.className.includes('kowlCard')) return p;
        if (p.clientWidth >= 300 && p.clientHeight >= 300) return p;

        container = p;
    }
}

export const InfoText = (p: {
    tooltip: React.ReactNode;
    children?: React.ReactNode;
    tooltipOverText?: boolean;

    iconColor?: string;
    iconSize?: string;
    icon?: React.ReactNode;

    maxWidth?: string;
    align?: 'center' | 'left';
    placement?: PlacementWithLogical;

    gap?: string;
    transform?: string;
}) => {
    const overlay = p.maxWidth || p.align ? <div style={{ maxWidth: p.maxWidth, textAlign: p.align }}>{p.tooltip}</div> : p.tooltip;

    const size = p.iconSize ?? '14px';
    const gap = p.gap ?? '4px';

    const gray = 'hsl(0deg, 0%, 50%)';
    // const blue = 'hsl(209deg, 100%, 55%)';
    const color = p.iconColor ?? gray;
    const placement = p.placement ?? 'top';

    const icon = <span style={{ color: color, display: 'inline-flex', boxSizing: 'content-box', width: size, height: size, marginLeft: gap, transform: p.transform }}>{p.icon ?? <InfoIcon />}</span>;

    if (p.tooltipOverText === true)
        return (
            <Tooltip label={overlay} placement={placement} hasArrow>
                <span style={{ display: 'inline-flex', alignItems: 'center' }}>
                    {p.children}
                    {icon}
                </span>
            </Tooltip>
        );

    return (
        <span style={{ display: 'inline-flex', alignItems: 'center' }}>
            {p.children}
            <Tooltip label={overlay} placement={placement} hasArrow>
                {icon}
            </Tooltip>
        </span>
    );
};

export class OptionGroup<T extends string> extends Component<{
    label?: string;
    options: { [key: string]: any };
    value: T;
    onChange: (value: T) => void;
    children?: never;
    size?: SizeType;
    style?: CSSProperties;
}> {
    render() {
        const p = this.props;

        const radioGroup = (
            <Radio.Group value={p.value} onChange={e => p.onChange(e.target.value)} size={p.size ?? 'middle'} style={p.style}>
                {ObjToKv(p.options).map(kv => (
                    <Radio.Button key={kv.key} value={kv.value}>
                        {kv.key}
                    </Radio.Button>
                ))}
            </Radio.Group>
        );

        if (!p.label) return radioGroup;

        return <Label text={p.label}>
            <RadioGroup
                name={p.label}
                value={p.value}
                onChange={(val) => {
                    p.onChange(val);
                }}
                options={ObjToKv(p.options).map(kv => ({
                    value: kv.value,
                    label: kv.key
                }))}
            />
        </Label>;
    }
}

export class RadioOptionGroup<T> extends Component<{
    options: {
        key?: any;
        value: T;
        title: string;
        subTitle: string;
        content?: ReactNode;
    }[];
    value?: T;
    onChange: (value: T) => void;
    showContent?: 'always' | 'onlyWhenSelected';
    disabled?: boolean;
    children?: never;
}> {
    render() {
        const p = this.props;

        const radioGroup = (
            <Radio.Group className="radioOptionGroup" value={p.value} onChange={e => p.onChange(e.target.value)}>
                {p.options.map(kv => (
                    <Radio key={kv.key ?? kv.value} value={kv.value} disabled={p.disabled}>
                        <div style={{ fontWeight: 500, display: 'inline-block', paddingBottom: '2px', paddingLeft: '10px', verticalAlign: 'middle' }}>{kv.title}</div>
                        <div style={{ marginLeft: '27px', color: '#999', whiteSpace: 'normal' }}>{kv.subTitle}</div>
                        <AnimatePresence>
                            {kv.content && (p.showContent == 'always' || p.value == kv.value) && (
                                <MotionDiv animProps={animProps_radioOptionGroup} key={String(kv.value)} style={{ marginLeft: '27px', marginTop: '12px' }}>
                                    <div>{kv.content}</div>
                                </MotionDiv>
                            )}
                        </AnimatePresence>
                    </Radio>
                ))}
            </Radio.Group>
        );

        return radioGroup;
    }
}

interface StatusIndicatorProps {
    identityKey: string;
    fillFactor: number;
    statusText: string;
    bytesConsumed?: string;
    messagesConsumed?: string;
    progressText: string;
}



// TODO - once StatusIndicator is migrated to FC, we could should move this code to use useToast()
const { ToastContainer, toast } = createStandaloneToast({
    theme: redpandaTheme,
    defaultOptions: {
        ...redpandaToastOptions.defaultOptions,
        isClosable: false,
    }
})

@observer
export class StatusIndicator extends Component<StatusIndicatorProps> {

    toastRef: ToastId | null = null

    timerHandle: NodeJS.Timeout;
    lastUpdateTimestamp: number;
    @observable showWaitingText: boolean;

    // used to fetch 'showWaitingText' (so mobx triggers a re-render).
    // we could just store the value in a local as well, but that might be opimized out.
    mobxSink: any | undefined = undefined;

    constructor(p: any) {
        super(p);

        // Periodically check if we got any new messages. If not, show a different text after some time
        this.lastUpdateTimestamp = Date.now();
        this.showWaitingText = false;
        const waitMessageDelay = 3000;
        this.timerHandle = setInterval(() => {
            const age = Date.now() - this.lastUpdateTimestamp;
            if (age > waitMessageDelay) {
                this.showWaitingText = true;
            }
        }, 300);

        makeObservable(this);
    }

    componentDidMount() {
        this.lastUpdateTimestamp = Date.now();
        this.customRender();
    }

    lastPropsJson = '';
    lastProps = {};
    componentDidUpdate() {

        const curJson = toJson(this.props);
        if (curJson == this.lastPropsJson) {
            // changes to observables
            this.customRender();
            return;
        }

        this.lastPropsJson = curJson;

        this.lastUpdateTimestamp = Date.now();
        if (this.showWaitingText)
            this.showWaitingText = false;

        this.customRender();
    }

    componentWillUnmount() {
        clearInterval(this.timerHandle);
        this.toastRef && toast.close(this.toastRef)
        this.toastRef = null
    }

    customRender() {
        const content =
            <Box mb="0.2em">
                <Box minW={300}>
                    <Progress
                        value={this.props.fillFactor * 100}
                        isIndeterminate={this.props.statusText === 'Connecting'}
                        colorScheme="blue"
                    />
                </Box>
                <Flex fontSize="sm" fontWeight="bold">
                    <div>{this.showWaitingText ? 'Kafka is waiting for new messages...' : this.props.statusText}</div>
                    <Text ml="auto" pl="2em">{this.props.progressText}</Text>
                </Flex>
                {(this.props.bytesConsumed && this.props.messagesConsumed) &&
                    <Flex fontSize="sm" fontWeight="bold">
                        <Flex alignItems="center">
                            <DownloadOutlined style={{color: colors.brandOrange}}/> {this.props.bytesConsumed}
                        </Flex>
                        <Box style={{alignItems: 'center', marginLeft: 'auto'}}>
                            <CopyOutlined style={{color: colors.brandOrange}}/>{this.props.messagesConsumed} messages
                        </Box>
                    </Flex>
                }
            </Box>

        if(this.toastRef === null) {
            this.toastRef = toast({
                status: 'info',
                description: content,
                duration: null,
            })
        } else {
            toast.update(this.toastRef, {
                description: content,
                duration: null,
            })
        }
    }

    render() {
        // workaround to propagate the update (timer -> mobx -> re-render)
        this.mobxSink = this.showWaitingText;
        return <ToastContainer />;
    }
}

export class ZeroSizeWrapper extends Component<{ width?: string, height?: string, justifyContent?: string, alignItems?: string, positionContentAbsolute?: boolean, transform?: string, wrapperStyle?: CSSProperties, children?: React.ReactNode }> {

    static readonly style: CSSProperties = {
        display: 'inline-flex',
        width: '0px', height: '0px',
        transform: 'translateY(-0.5px)',
        // zIndex: 1,
        justifyContent: 'center',
        alignItems: 'center',
    };

    render() {
        const p = this.props;
        let style = ZeroSizeWrapper.style;
        if (p.width || p.height || p.justifyContent || p.alignItems || p.transform || p.wrapperStyle) {
            style = Object.assign({}, style, p, p.wrapperStyle);
        }

        return <span className="verticalCenter" style={style}>
            <span style={p.positionContentAbsolute ? { position: 'absolute' } : undefined}>
                {this.props.children}
            </span>
        </span>
    }
}


const defaultSkeletonStyle = { margin: '2rem' };
const innerSkeleton = <SkeletonText noOfLines={8} spacing={5} skeletonHeight={4} />
export const DefaultSkeleton = (
    <motion.div {...animProps} key={'defaultSkeleton'} style={defaultSkeletonStyle}>
        {innerSkeleton}
    </motion.div>
);

export const InlineSkeleton = (p: { width: string | number }) => (
    <SkeletonText noOfLines={1} skeletonHeight="2" width={p.width} display="flex" alignItems="center" />
);

// Single line string, no wrapping, will not overflow and display ellipsis instead
// const ellipsisDivStyle: CSSProperties = {
//     display: 'inline-block',
//     width: 0,
//     minWidth: '100%',
//     overflow: 'hidden',
//     textOverflow: 'ellipsis',
//     whiteSpace: 'nowrap',
//     verticalAlign: 'text-bottom',
// };
const ellipsisSpanStyle: CSSProperties = {
    whiteSpace: 'nowrap',
    textOverflow: 'ellipsis',
    overflow: 'hidden',
    maxWidth: '100%',
    verticalAlign: 'text-bottom'
};
export const Ellipsis = (p: { children?: React.ReactNode; className?: string }) => {
    return (
        <span className={p.className} style={ellipsisSpanStyle}>
            {p.children}
        </span>
    );
};

export const Code = (p: { children?: React.ReactNode; nowrap?: boolean }) => {
    const className = p.nowrap ? 'codeBox nowrap' : 'codeBox';
    return <span className={className}>{p.children}</span>;
};

export function LabelTooltip(p: { children?: React.ReactNode; width?: number; maxW?: number; nowrap?: boolean; left?: boolean }) {
    const style: CSSProperties = {};

    if (typeof p.width == 'number') style.width = p.width + 'px';
    if (p.nowrap === true) style.whiteSpace = 'nowrap';
    if (p.left === true) style.textAlign = 'left';

    const content = <div style={style}>{p.children}</div>;

    return (
        <Tooltip label={content} placement="top" hasArrow maxW={p.maxW}>
            <QuestionCircleOutlined
                style={{
                    color: 'hsl(0deg 0% 66%)',
                    fontSize: '13px',
                    transform: 'translateY(1px)',
                    marginLeft: '3px'
                }}
            />
        </Tooltip>
    );
}

export type ButtonProps = Omit<RpButtonProps, 'disabled' | 'isDisabled'> & { disabledReason?: string };
export function Button(p: ButtonProps) {
    if (!p.disabledReason) return <RpButton {...p} />;

    const reason = p.disabledReason;
    const btnProps = { ...p };
    delete btnProps.disabledReason;

    return (
        <Tooltip placement="top" label={reason} hasArrow>
            <RpButton {...btnProps} isDisabled className={(p.className ?? '') + ' disabled'} onClick={undefined} />
        </Tooltip>
    );
}

export function IconButton(p: { onClick?: React.MouseEventHandler<HTMLElement>; children?: React.ReactNode; disabledReason?: string }) {
    if (!p.disabledReason) {
        return (
            <span className="iconButton" onClick={p.onClick}>
                {p.children}
            </span>
        );
    }

    return (
        <Tooltip placement="top" label={p.disabledReason} hasArrow>
            <span className="iconButton disabled">{p.children}</span>
        </Tooltip>
    );
}


export const navigatorClipboardErrorHandler = (e: DOMException) => {
    toast({
        status: 'error',
        description: 'Unable to copy settings to clipboard. See console for more information.'
    });
    console.error('unable to copy settings to clipboard', {error: e});
}<|MERGE_RESOLUTION|>--- conflicted
+++ resolved
@@ -12,14 +12,9 @@
 import React, { Component, CSSProperties, ReactNode, useState } from 'react';
 import { toJson } from './jsonUtils';
 import { DebugTimerStore, prettyMilliseconds, simpleUniqueId } from './utils';
-<<<<<<< HEAD
-import { Radio, Skeleton } from 'antd';
+import { Radio } from 'antd';
 import { Box, Button as RpButton, ButtonProps as RpButtonProps, createStandaloneToast, Flex, PlacementWithLogical, Progress,
     RadioGroup, redpandaTheme, redpandaToastOptions, Text, ToastId, Tooltip } from '@redpanda-data/ui';
-=======
-import { Radio } from 'antd';
-import { Box, Button as RpButton, ButtonProps as RpButtonProps, createStandaloneToast, Flex, PlacementWithLogical, Progress, redpandaTheme, redpandaToastOptions, Text, ToastId, Tooltip } from '@redpanda-data/ui';
->>>>>>> 8bc5ae82
 import { CopyOutlined, DownloadOutlined, QuestionCircleOutlined } from '@ant-design/icons';
 import { TimestampDisplayFormat } from '../state/ui';
 import { observer } from 'mobx-react';
