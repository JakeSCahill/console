--- conflicted
+++ resolved
@@ -10,21 +10,11 @@
 import { observable } from "mobx";
 import { appGlobal } from "../../../state/appGlobal";
 import Card from "../../misc/Card";
-<<<<<<< HEAD
 import { WarningTwoTone, HourglassTwoTone, FireTwoTone, CheckCircleTwoTone, QuestionCircleOutlined } from '@ant-design/icons';
-=======
-import Icon, { FireOutlined, WarningTwoTone, HourglassTwoTone, FireTwoTone, CheckCircleTwoTone, QuestionCircleOutlined, EllipsisOutlined } from '@ant-design/icons';
-import { Radio } from 'antd';
->>>>>>> a73e1b1b
 import { TablePaginationConfig } from "antd/lib/table";
 import { OptionGroup, QuickTable, DefaultSkeleton, ZeroSizeWrapper, RadioOptionGroup } from "../../../utils/tsxUtils";
 import { uiSettings } from "../../../state/ui";
-<<<<<<< HEAD
 import { SkipIcon } from "@primer/octicons-v2-react";
-=======
-import { PencilIcon, SkipIcon } from "@primer/octicons-v2-react";
-import { uiState } from "../../../state/uiState";
->>>>>>> a73e1b1b
 import { HideStatisticsBarButton } from "../../misc/HideStatisticsBarButton";
 
 
