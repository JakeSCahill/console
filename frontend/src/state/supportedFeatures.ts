--- conflicted
+++ resolved
@@ -38,11 +38,8 @@
     static readonly CreateUser: FeatureEntry = { endpoint: '/api/users', method: 'POST' };
     static readonly DeleteUser: FeatureEntry = { endpoint: '/api/users', method: 'DELETE' };
     static readonly SecurityService: FeatureEntry = { endpoint: 'redpanda.api.console.v1alpha1.SecurityService', method: 'POST' };
-<<<<<<< HEAD
     static readonly TransformsService: FeatureEntry = { endpoint: 'redpanda.api.console.v1alpha1.TransformService', method: 'POST' };
-=======
     static readonly PipelineService: FeatureEntry = { endpoint: 'redpanda.api.console.v1alpha1.PipelineService', method: 'POST' };
->>>>>>> de7ce14c
 }
 
 export function isSupported(f: FeatureEntry): boolean {
